'use strict';

var path = require('path');
var events = require('events');
var util = require('util');
var express = require('express');
var ms = require('ms');
var moment = require('moment');
var utils = require('lockit-utils');
var pwd = require('couch-pwd');
var uuid = require('node-uuid');
var jsend = require('express-jsend');

/**
 * Internal helper functions
 */

function join(view) {
  return path.join(__dirname, 'views', view);
}



/**
 * Login constructor function.
 *
 * @constructor
 * @param {Object} config
 * @param {Object} adapter
 */
var Login = module.exports = function(config, adapter) {

  if (!(this instanceof Login)) {return new Login(config, adapter); }

  // call super constructor function
  events.EventEmitter.call(this);

  this.config = config;
  this.adapter = adapter;

  // set default routes
  this.loginRoute = config.login.route || '/login';
  var logoutRoute = config.login.logoutRoute || '/logout';

  // change URLs if REST is active
  if (config.rest) {
    this.loginRoute = '/rest' + this.loginRoute;
    logoutRoute = '/rest' + logoutRoute;
  }

  // two-factor authentication route
  this.twoFactorRoute = this.loginRoute + (config.login.twoFactorRoute || '/two-factor');

  var router = new express.Router();
  router.get(this.loginRoute, this.getLogin.bind(this));
  router.post(this.loginRoute, this.postLogin.bind(this));
  router.post(this.twoFactorRoute, this.postTwoFactor.bind(this));
  router.post(logoutRoute, utils.authenticatedOnly(config), this.postLogout.bind(this));
  this.router = router;

};

util.inherits(Login, events.EventEmitter);



/**
 * GET /login route handling function.
 *
 * @param {Object} req
 * @param {Object} res
 * @param {Function} next
 */
Login.prototype.getLogin = function(req, res, next) {

  var config = this.config;
  var that = this;

  // do not handle the route when REST is active
  if (config.rest) {return next(); }

  // save redirect url
  var suffix = req.query.redirect ? '?redirect=' + encodeURIComponent(req.query.redirect) : '';

  // custom or built-in view
  var view = config.login.views.login || join('get-login');

  // render view
  res.render(view, {
    title: 'Login',
    action: that.loginRoute + suffix,
    basedir: req.app.get('views')
  });
};



/**
 * POST /login route handling function.
 *
 * @param {Object} req
 * @param {Object} res
 * @param {Function} next
 */
Login.prototype.postLogin = function(req, res, next) {

  var adapter = this.adapter;
  var config = this.config;
  var that = this;

  var error = '';

  var login = req.body.login;
  var password = req.body.password;

  // save redirect url
  var suffix = req.query.redirect ? '?redirect=' + encodeURIComponent(req.query.redirect) : '';

  // custom or built-in view
  var view = config.login.views.login || join('get-login');

  // check for valid inputs
  if (!login || !password) {
    error = 'Please enter your email/username and password';

    // send only JSON when REST is active
    if (config.rest) {return res.json(403, {error: error}); }

    // render view
    res.status(403);
    res.render(view, {
      title: 'Login',
      action: that.loginRoute + suffix,
      error: error,
      login: login,
      basedir: req.app.get('views')
    });
    return;
  }

  // check if login is a name or an email address

  // regexp from https://github.com/angular/angular.js/blob/master/src/ng/directive/input.js#L4
  var EMAIL_REGEXP = /^[A-Za-z0-9._%+-]+@[A-Za-z0-9.-]+\.[A-Za-z]{2,6}$/;
  var query = EMAIL_REGEXP.test(login) ? 'email' : 'name';

  // find user in db
  adapter.find(query, login, function(err, user) {
    if (err) {return next(err); }

    // no user or user email isn't verified yet -> render error message
    if (!user) {
      error = 'Invalid user or password';

      // render view
      return res.format({
        json: function() {
          return res.status(403).jerror(new Error(error));
        },
        html: function() {
          res.status(403)
          return res.render(view, {
            title: 'Login',
            action: that.loginRoute + suffix,
            error: error,
            login: login,
            basedir: req.app.get('views')
          });
        }
      });  
    }

    // user is not verified
    if (!user.emailVerified) {
      error = 'Your account has not been verified';

      // render view
      return res.format({
        json: function() {
          return res.status(403).jsend(new Error(error));
        },
        html: function() {
          res.status(403)
          res.render(view, {
            title: 'Login',
            action: that.loginRoute + suffix,
            error: error,
            login: login,
            basedir: req.app.get('views')
          });
          return;
        }
      });      
    }

    // check for too many failed login attempts
    if (user.accountLocked && new Date(user.accountLockedUntil) > new Date()) {
      error = 'The account is temporarily locked';

      // send only JSON when REST is active
      if (config.rest) {return res.status(403).jsend(new Error(error)); }

      // render view
      res.status(403);
      res.render(view, {
        title: 'Login',
        action: that.loginRoute + suffix,
        error: error,
        login: login,
        basedir: req.app.get('views')
      });
      return;
    }

    // if user comes from couchdb it has an 'iterations' key
    if (user.iterations) {pwd.iterations(user.iterations); }

    // compare credentials with data in db
    pwd.hash(password, user.salt, function(hashErr, hash) {
      if (hashErr) {return next(hashErr); }

      if (hash !== user.derivedKey) {
        // set the default error message
        var errorMessage = 'Invalid user or password';

        // increase failed login attempts
        user.failedLoginAttempts += 1;

        // lock account on too many login attempts (defaults to 5)
        if (user.failedLoginAttempts >= config.failedLoginAttempts) {
          user.accountLocked = true;

          // set locked time to 20 minutes (default value)
          var timespan = ms(config.accountLockedTime);
          user.accountLockedUntil = moment().add(timespan, 'ms').toDate();

          errorMessage = 'Invalid user or password. Your account is now locked for ' + config.accountLockedTime;
        } else if (user.failedLoginAttempts >= config.failedLoginsWarning) {
          // show a warning after 3 (default setting) failed login attempts
          errorMessage = 'Invalid user or password. Your account will be locked soon.';
        }

        // save user to db
        adapter.update(user, function(updateErr) {
          if (updateErr) {return next(updateErr); }

          // send only JSON when REST is active
          if (config.rest) {return res.json(403, {error: errorMessage}); }

          // send error message
          res.status(403);
          res.render(view, {
            title: 'Login',
            action: that.loginRoute + suffix,
            error: errorMessage,
            login: login,
            basedir: req.app.get('views')
          });
        });

        return;

      }

      // looks like password is correct

      // shift tracking values
      var now = new Date();

      // update previous login time and ip
      user.previousLoginTime = user.currentLoginTime || now;
      user.previousLoginIp = user.currentLoginIp || req.ip;

      // save login time
      user.currentLoginTime = now;
      user.currentLoginIp = req.ip;

      // set failed login attempts to zero but save them in the session
      user.failedLoginAttempts = 0;
      user.accountLocked = false;

      // create and set an authentication token
      if (!user.authenticationToken) {
        var authenticationToken = uuid.v4();
        user.authenticationToken = authenticationToken;
      }

      // save user to db
      adapter.update(user, function(updateErr, updatedUser) {
        if (updateErr) {return next(updateErr); }

        // check if two-factor authentication is enabled
        if (!updatedUser.twoFactorEnabled) {

          // get redirect url
          var target = req.query.redirect || '/';

          // emit 'login' event
          that.emit('login', updatedUser, res, target);

          // render view
          return res.format({
            json: function() {
              // prepare the user object for return
              var userObject = {
<<<<<<< HEAD
                "id": updatedUser.id,
=======
                "id": updatedUser._id,
>>>>>>> ccd5c88f
                "email": updatedUser.email,
                "authenticationToken": updatedUser.authenticationToken
              };
              // add user columns
              if (config.userColumns) {
                for (var column in config.userColumns) {
                  userObject[column] = updatedUser[column];
                }
              }

              return res.jsend(userObject);
            },
            html: function() {
              // user is now logged in
              req.session.loggedIn = true;

              // create session and save the name and email address
              req.session.name = updatedUser.name;
              req.session.email = updatedUser.email;

              req.session.failedLoginAttempts = user.failedLoginAttempts;
              return res.redirect(target);
            }
          }); 
        }
        else {

          // two-factor authentication is enabled

          // render view
          return res.format({
            json: function() {
              res.jsend({
                "twoFactorEnabled": true
              });

              return;
            },
            html: function() {
              // custom or built-in view
              var twoFactorView = config.login.views.twoFactor || join('two-factor');

              // render two-factor authentication template
              res.render(twoFactorView, {
                title: 'Two-factor authentication',
                action: that.twoFactorRoute,
                basedir: req.app.get('views')
              });

              return;
            }
          }); 
        }
      });
    });
  });
};



/**
 * POST /login/two-factor.
 *
 * Verify provided token using time-based one-time password.
 *
 * @param {Object} req
 * @param {Object} res
 * @param {Function} next
 */
Login.prototype.postTwoFactor = function(req, res, next) {

  var config = this.config;
  var adapter = this.adapter;
  var loginRoute = this.loginRoute;
  var that = this;

  var token = req.body.token || '';
  var email = req.session.email || '';

  // get redirect url
  var target = req.query.redirect || '/';

  // get user from db
  adapter.find('email', email, function(err, user) {
    if (err) {return next(err); }

    var key = user && user.twoFactorKey;

    // verify POSTed token
    var valid = utils.verify(token, key);

    // redirect to /login if invalid
    if (!valid) {
      // destroy current session
      return utils.destroy(req, function() {
        // send only JSON when REST is active
        if (config.rest) {return res.send(401); }
        res.redirect(loginRoute + '?redirect=' + target);
      });
    }

    // token seems to be fine

    // user is now logged in
    req.session.loggedIn = true;

    // emit 'login' event
    that.emit('login', user, res, target);

    // let lockit handle the response
    if (config.login.handleResponse) {
      // send only JSON when REST is active
      if (config.rest) {return res.send(204); }

      // redirect to target url
      res.redirect(target);
    }

  });

};



/**
 * POST /logout route handling function.
 *
 * @param {Object} req
 * @param {Object} res
 * @param {Function} next
 */
Login.prototype.postLogout = function(req, res) {
  var config = this.config;
  var adapter = this.adapter;
  var that = this;

  var respondLogout = function(err, data, req, res) {
    // render view
    res.format({
      "json": function() {
        if (err) {
          res.jerror(err);
        }
        else {
          res.jsend("Logout successful");
        }

        return;
      },
      "html": function() {
        // TODO handle HTML error

        // custom or built-in view
        var view = config.login.views.loggedOut || join('get-logout');

        // reder logout success template
        res.render(view, {
          title: 'Logout successful',
          basedir: req.app.get('views')
        });

        return;
      }
    }); 
  }

  var token = utils.token(req);
  if (token) {
    // logout by token
    adapter.find('authenticationToken', token, function(err, user) {  
      if (err) {
        respondLogout('Unable to find user with token', null, req, res);
      }
      else {
        // clear the token
        user.authenticationToken = null;
        
        // save updated user to db
        adapter.update(user, function(err, user) {
          if (err) {
            respondLogout('Unable to save user with cleared token', null, req, res);
          }
          else {
            respondLogout(null, 'Logout successful', req, res);
          }
        });
      }
    });
  }
  else {
    // logout from the session

    // save values for event emitter
    var user = {
      name: req.session.name,
      email: req.session.email
    };

    // destroy the session
    utils.destroy(req, function() {
      // clear local variables - they were set before the session was destroyed
      res.locals.name = null;
      res.locals.email = null;

      // emit 'logout' event
      that.emit('logout', user, res);

      // let lockit handle the response
      if (config.login.handleResponse) {
        respondLogout(null, 'Logout successful', req, res);
      }
    });
  }

};<|MERGE_RESOLUTION|>--- conflicted
+++ resolved
@@ -303,11 +303,7 @@
             json: function() {
               // prepare the user object for return
               var userObject = {
-<<<<<<< HEAD
                 "id": updatedUser.id,
-=======
-                "id": updatedUser._id,
->>>>>>> ccd5c88f
                 "email": updatedUser.email,
                 "authenticationToken": updatedUser.authenticationToken
               };
